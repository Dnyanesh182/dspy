--- conflicted
+++ resolved
@@ -12,10 +12,7 @@
 from dspy.evaluate import Evaluate # isort: skip
 from dspy.clients import * # isort: skip
 from dspy.adapters import * # isort: skip
-<<<<<<< HEAD
-=======
 
->>>>>>> ee8206ea
 settings = dsp.settings
 
 # LM = dsp.LM
