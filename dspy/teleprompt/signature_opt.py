import dsp
import dspy
from dspy.teleprompt.teleprompt import Teleprompter
from dspy.signatures import Signature
from dspy.evaluate.evaluate import Evaluate
from collections import defaultdict

"""
USAGE SUGGESTIONS:

The following code can be used to compile a optimized signature teleprompter, and evaluate it on an end task:

teleprompter = SignatureOptimizer(prompt_model=prompt_model, metric=metric, breadth=BREADTH, depth=DEPTH, init_temperature=INIT_TEMPERATURE)
kwargs = dict(num_threads=NUM_THREADS, display_progress=True, display_table=0)
compiled_prompt_opt = teleprompter.compile(program.deepcopy(), devset=devset[:DEV_NUM], eval_kwargs=kwargs)
eval_score = evaluate(compiled_prompt_opt, devset=evalset[:EVAL_NUM], **kwargs)

Note that this teleprompter takes in the following parameters:

* metric: The task metric used for optimization.
* breadth: The number of new prompts to generate at each iteration. Default=10.
* depth: The number of times we should ask our prompt model to genereate new prompts, with the history of the past prompts as input. Default=3.
* init_temperature: The temperature used to generate new prompts. Higher roughly equals more creative. Default=1.4.
* prompt_model: The model used for prompt generation.
* verbose: Tells the method whether or not to print intermediate steps.
* track_stats: Tells the method whether or not to track statistics about the optimization process.
                If True, the method will track the following statistics:
                    * results_best: The min,max,avg,stddev of top 10 scores for each predictor at each depth.
                    * results_latest: The min,max,avg,stddev of newest prompt scores for each predictor at each depth.
                    * total_calls: The total number of calls to the task metric.
                These statistics will be returned as attributes of the best program.
"""
class BasicGenerateInstruction(Signature):
    """You are an instruction optimizer for large language models. I will give you a ``signature`` of fields (inputs and outputs) in English. Your task is to propose an instruction that will lead a good language model to perform the task well. Don't be afraid to be creative."""

    basic_instruction = dspy.InputField(desc="The initial instructions before optimization")
    proposed_instruction = dspy.OutputField(desc="The improved instructions for the language model")
    proposed_prefix_for_output_field = dspy.OutputField(desc="The string at the end of the prompt, which will help the model start solving the task")

class GenerateInstructionGivenAttempts(dspy.Signature):
        """You are an instruction optimizer for large language models. I will give some task instructions I've tried, along with their corresponding validation scores. The instructions are arranged in increasing order based on their scores, where higher scores indicate better quality.

Your task is to propose a new instruction that will lead a good language model to perform the task even better. Don't be afraid to be creative."""

        attempted_instructions = dspy.InputField(format=dsp.passages2text)
        proposed_instruction = dspy.OutputField(desc="The improved instructions for the language model")
        proposed_prefix_for_output_field = dspy.OutputField(desc="The string at the end of the prompt, which will help the model start solving the task")

class SignatureOptimizer(Teleprompter):
<<<<<<< HEAD
    def __init__(self, prompt_model, metric=None, breadth=10, depth=3, init_temperature=1.4, verbose=False):
=======
    def __init__(self, metric=None, breadth=10, depth=3, init_temperature=1.4, prompt_model="gpt-3.5-turbo-1106", verbose=False, track_stats=False):
>>>>>>> abc35a82
        self.metric = metric
        self.breadth = breadth
        self.depth = depth
        self.init_temperature = init_temperature
        self.prompt_model = prompt_model
        self.verbose = verbose
        self.track_stats = track_stats

    def _check_candidates_equal(self, candidate1, candidate2):
        for p1, p2 in zip(candidate1["program"].predictors(), candidate2["program"].predictors()):
            if not p1.extended_signature.instructions == p2.extended_signature.instructions:
                return False
            if not p1.extended_signature.fields[-1] == p2.extended_signature.fields[-1]:
                return False
        return True

    def _drop_duplicates(self, candidates):
        final_candidates = []
        last_batch = []
        last_batch_score = -1
        for c in candidates:
            repeat = False
            if c['score'] == last_batch_score:
                for c2 in last_batch:
                    if (self._check_candidates_equal(c, c2)):
                        repeat = True
                        break
                if not repeat:
                    last_batch.append(c)
            else:
                last_batch = [c]
                last_batch_score = c['score']
            if not repeat:
                final_candidates.append(c)
        return final_candidates
    
    def compile(self, student, *, devset, eval_kwargs):
        """student is a program that needs to be optimized, note that it may be zero-shot or already pre-optimized for demos != []"""
        module = student.deepcopy()
        evaluate = Evaluate(devset=devset, metric=self.metric, **eval_kwargs)
        total_calls = 0
        results_best = {id(p):{"depth": [], "max": [], "average": [], "min":[], "std": []} for p in module.predictors()}
        results_latest = {id(p):{"depth": [], "max": [], "average": [], "min":[], "std": []} for p in module.predictors()}

        if self.track_stats:
            import numpy as np


        candidates = {}
        evaluated_candidates = defaultdict(dict)

        # Seed the prompt optimizer zero shot with just the instruction, generate BREADTH new prompts
        for predictor in module.predictors():
            basic_instruction = None
            basic_prefix = None
            if (hasattr(predictor, 'extended_signature')):
                basic_instruction = predictor.extended_signature.instructions
                basic_prefix = predictor.extended_signature.fields[-1].name
            else:
                basic_instruction = predictor.extended_signature1.instructions
                basic_prefix = predictor.extended_signature1.fields[-1].name
            with dspy.settings.context(lm=self.prompt_model):
                instruct = dspy.Predict(BasicGenerateInstruction, n=self.breadth-1, temperature=self.init_temperature)(basic_instruction=basic_instruction)
            # Add in our initial prompt as a candidate as well
            instruct.completions.proposed_instruction.append(basic_instruction)
            instruct.completions.proposed_prefix_for_output_field.append(basic_prefix)
            candidates[id(predictor)] = instruct.completions
            evaluated_candidates[id(predictor)] = {}
        
        if self.verbose: print(f"{self.prompt_model.inspect_history(n=1)}")

        latest_candidates = candidates
        all_candidates = candidates
        
        module_clone = module.deepcopy()

        # For each iteration in depth...
        for d in range(self.depth): # TODO: fix this so that we eval the new batch of predictors with the new best followoing predictors
            if self.verbose: print(f"Starting iteration {d}/{self.depth}.")

            latest_scores = []
        
            # Go through our module's predictors
<<<<<<< HEAD
            for p_i, (p_old, p_new) in enumerate(zip(module.predictors(), module_clone.predictors())):
=======
            for p_old, p_new in zip(module.predictors(), module_clone.predictors()):
                
>>>>>>> abc35a82
                candidates_ = latest_candidates[id(p_old)] # Use the most recently generated candidates for evaluation 
                if len(module.predictors()) > 1:
                    candidates_ = all_candidates[id(p_old)] # Unless our program has multiple predictors, in which case we need to reevaluate all prompts with the new prompt(s) for the other predictor(s)   

                # For each candidate
<<<<<<< HEAD
                for c_i, c in enumerate(candidates_):
=======
                for c_num, c in enumerate(candidates_):
>>>>>>> abc35a82
                    
                    # Get the candidate instruction and prefix 
                    instruction, prefix = c.proposed_instruction.strip('"').strip(), c.proposed_prefix_for_output_field.strip('"').strip()

                    # Set this new module with our instruction / prefix 
                    if (hasattr(p_new, 'extended_signature')):
                        p_new.extended_signature.instructions = instruction
                        p_new.extended_signature.fields[-1] = p_new.extended_signature.fields[-1]._replace(name=prefix)
                    else:
                        p_new.extended_signature1.instructions = instruction
                        p_new.extended_signature1.fields[-1] = p_new.extended_signature1.fields[-1]._replace(name=prefix)
                        p_new.extended_signature2.instructions = instruction
                        p_new.extended_signature2.fields[-1] = p_new.extended_signature2.fields[-1]._replace(name=prefix)           

                    # Score the instruction / prefix 
<<<<<<< HEAD
                    if (self.verbose):
                        print(f"----------------")
                        for i,predictor in enumerate(module_clone.predictors()):
                            print(f"Predictor {i}")
                            print(f"i: {predictor.extended_signature.instructions}")
                            print(f"p: {predictor.extended_signature.fields[-1].name}")
                            print()
                    print(f"At Depth {d}/{self.depth}, Evaluating Prompt Candidate #{c_i}/{len(candidates_)} for Predictor {p_i} of {len(module.predictors())}.")
=======
                    if self.verbose: print(f"----------------")
                    for i,predictor in enumerate(module_clone.predictors()):
                        if self.verbose: print(f"Predictor {i}")
                        if (hasattr(predictor, 'extended_signature')):
                            if self.verbose: print(f"i: {predictor.extended_signature.instructions}")
                            if self.verbose: print(f"p: {predictor.extended_signature.fields[-1].name}")
                        else:
                            if self.verbose: print(f"i: {predictor.extended_signature1.instructions}")
                            if self.verbose: print(f"p: {predictor.extended_signature1.fields[-1].name}")
                        if self.verbose: print()
>>>>>>> abc35a82
                    score = evaluate(module_clone, devset=devset, **eval_kwargs)
                    print(f"prompt_model.inspect_history(n=1) {self.prompt_model.inspect_history(n=1)}")
                    total_calls += 1
                    if self.verbose: print(f"----------------")

                    replace_entry = True
                    if self.verbose: print(f"(instruction, prefix) {(instruction, prefix)}")
                    # if verbose: print(f"evaluated_candidates[id(p_old)] {evaluated_candidates[id(p_old)]}")
                    if ((instruction, prefix) in evaluated_candidates[id(p_old)]):
                        # if verbose: print(f"if evaluated_candidates[id(p_old)][(instruction, prefix)] {evaluated_candidates[id(p_old)][(instruction, prefix)]}")
                        if evaluated_candidates[id(p_old)][(instruction, prefix)]["score"] >= score:
                            replace_entry = False

                    if replace_entry:
                        # Add it to our evaluated candidates list
                        evaluated_candidates[id(p_old)][(instruction, prefix)] = {
                            "score": score,
                            "program": module_clone.deepcopy(),
                            "instruction": instruction,
                            "prefix": prefix,
                            "depth": d
                        }
                    
                    if (len(candidates_)-self.breadth <= c_num):
                        latest_scores.append(score)

                if self.track_stats:
                    results_latest[id(p_old)]["depth"].append(d)
                    results_latest[id(p_old)]["max"].append(max(latest_scores))
                    results_latest[id(p_old)]["average"].append(sum(latest_scores)/len(latest_scores))
                    results_latest[id(p_old)]["min"].append(min(latest_scores))
                    results_latest[id(p_old)]["std"].append(np.std(latest_scores))
                
                # Now that we've evaluated the candidates, set this predictor to the best performing version
                # to ensure the next round of scores reflect the best possible version
                best_candidate = max(evaluated_candidates[id(p_old)].values(), key=lambda candidate: candidate['score'])
                if (hasattr(p_new, 'extended_signature')):
                    p_new.extended_signature.instructions = best_candidate["instruction"]
                    p_new.extended_signature.fields[-1] = p_new.extended_signature.fields[-1]._replace(name=best_candidate["prefix"])
                else:
                    p_new.extended_signature1.instructions = best_candidate["instruction"]
                    p_new.extended_signature1.fields[-1] = p_new.extended_signature1.fields[-1]._replace(name=best_candidate["prefix"])
                    p_new.extended_signature2.instructions = best_candidate["instruction"]
                    p_new.extended_signature2.fields[-1] = p_new.extended_signature2.fields[-1]._replace(name=best_candidate["prefix"])     
                if self.verbose: print(f"Updating Predictor {id(p_old)} to:\ni: {best_candidate['instruction']}\np: {best_candidate['prefix']}")
                if self.verbose: print(f"Full predictor with update: ")
                for i,predictor in enumerate(module_clone.predictors()):
                    if self.verbose: print(f"Predictor {i}")
                    if (hasattr(predictor, 'extended_signature')):
                        if self.verbose: print(f"i: {predictor.extended_signature.instructions}")
                        if self.verbose: print(f"p: {predictor.extended_signature.fields[-1].name}")
                    else:
                        if self.verbose: print(f"i: {predictor.extended_signature1.instructions}")
                        if self.verbose: print(f"p: {predictor.extended_signature1.fields[-1].name}")
                    if self.verbose: print()

            if d == self.depth-1:
                break

            
            new_candidates = {}
            for p_base in module.predictors():
                # Build Few-Shot Example of Optimized Prompts
                attempts = []
                shortest_len = self.breadth
                shortest_len = min(len(evaluated_candidates[id(p_base)]),shortest_len)
                best_predictors = list(evaluated_candidates[id(p_base)].values())

                # best_predictors = evaluated_candidates[id(p_base)].values()[:]
                best_predictors.sort(key=lambda x: x['score'], reverse=True)

                if self.track_stats:
                    scores = [x['score'] for x in best_predictors][:10]
                    results_best[id(p_base)]["depth"].append(d)
                    results_best[id(p_base)]["max"].append(max(scores))
                    results_best[id(p_base)]["average"].append(sum(scores)/len(scores))
                    results_best[id(p_base)]["min"].append(min(scores))
                    results_best[id(p_base)]["std"].append(np.std(scores))
                
                for i in range(shortest_len-1,-1,-1):
                    # breakpoint()
                    attempts.append(f'Instruction #{shortest_len-i}: {best_predictors[i]["instruction"]}')
                    attempts.append(f'Prefix #{shortest_len-i}: {best_predictors[i]["prefix"]}')
                    attempts.append(f'Resulting Score #{shortest_len-i}: {best_predictors[i]["score"]}')
            
                # Generate next batch of potential prompts to optimize, with previous attempts as input
                with dspy.settings.context(lm=self.prompt_model):
                    instr = dspy.Predict(GenerateInstructionGivenAttempts, n=self.breadth, temperature=self.init_temperature)(attempted_instructions=attempts)
                if self.verbose: print(f"{self.prompt_model.inspect_history(n=1)}")
                # Get candidates for each predictor
                new_candidates[id(p_base)] = instr.completions
                all_candidates[id(p_base)].proposed_instruction.extend(instr.completions.proposed_instruction)
                all_candidates[id(p_base)].proposed_prefix_for_output_field.extend(instr.completions.proposed_prefix_for_output_field)

            if self.verbose: print(f"{self.prompt_model.inspect_history(n=1)}")
            latest_candidates = new_candidates
        
        candidates = []
        for predictor in module.predictors():
            candidates.extend(list(evaluated_candidates[id(predictor)].values()))

            if self.track_stats:
                best_predictors = list(evaluated_candidates[id(predictor)].values())
                best_predictors.sort(key=lambda x: x['score'], reverse=True)

                scores = [x['score'] for x in best_predictors][:10]
                results_best[id(predictor)]["depth"].append(d)
                results_best[id(predictor)]["max"].append(max(scores))
                results_best[id(predictor)]["average"].append(sum(scores)/len(scores))
                results_best[id(predictor)]["min"].append(min(scores))
                results_best[id(predictor)]["std"].append(np.std(scores))

        # if verbose: print(f"candidates: {candidates}")
        candidates.sort(key=lambda x: x['score'], reverse=True)

        candidates = self._drop_duplicates(candidates)

        best_program = candidates[0]["program"]
        best_program.candidate_programs = candidates
        best_program.total_calls = total_calls
        if self.track_stats:
            best_program.results_best = results_best
            best_program.results_latest = results_latest

        return best_program<|MERGE_RESOLUTION|>--- conflicted
+++ resolved
@@ -17,11 +17,11 @@
 
 Note that this teleprompter takes in the following parameters:
 
+* prompt_model: The model used for prompt generation.
 * metric: The task metric used for optimization.
 * breadth: The number of new prompts to generate at each iteration. Default=10.
 * depth: The number of times we should ask our prompt model to genereate new prompts, with the history of the past prompts as input. Default=3.
 * init_temperature: The temperature used to generate new prompts. Higher roughly equals more creative. Default=1.4.
-* prompt_model: The model used for prompt generation.
 * verbose: Tells the method whether or not to print intermediate steps.
 * track_stats: Tells the method whether or not to track statistics about the optimization process.
                 If True, the method will track the following statistics:
@@ -47,11 +47,7 @@
         proposed_prefix_for_output_field = dspy.OutputField(desc="The string at the end of the prompt, which will help the model start solving the task")
 
 class SignatureOptimizer(Teleprompter):
-<<<<<<< HEAD
-    def __init__(self, prompt_model, metric=None, breadth=10, depth=3, init_temperature=1.4, verbose=False):
-=======
-    def __init__(self, metric=None, breadth=10, depth=3, init_temperature=1.4, prompt_model="gpt-3.5-turbo-1106", verbose=False, track_stats=False):
->>>>>>> abc35a82
+    def __init__(self, prompt_model, metric=None, breadth=10, depth=3, init_temperature=1.4, verbose=False, track_stats=False):
         self.metric = metric
         self.breadth = breadth
         self.depth = depth
@@ -135,23 +131,13 @@
             latest_scores = []
         
             # Go through our module's predictors
-<<<<<<< HEAD
             for p_i, (p_old, p_new) in enumerate(zip(module.predictors(), module_clone.predictors())):
-=======
-            for p_old, p_new in zip(module.predictors(), module_clone.predictors()):
-                
->>>>>>> abc35a82
                 candidates_ = latest_candidates[id(p_old)] # Use the most recently generated candidates for evaluation 
                 if len(module.predictors()) > 1:
                     candidates_ = all_candidates[id(p_old)] # Unless our program has multiple predictors, in which case we need to reevaluate all prompts with the new prompt(s) for the other predictor(s)   
 
                 # For each candidate
-<<<<<<< HEAD
-                for c_i, c in enumerate(candidates_):
-=======
-                for c_num, c in enumerate(candidates_):
->>>>>>> abc35a82
-                    
+                for c_i, c in enumerate(candidates_):                    
                     # Get the candidate instruction and prefix 
                     instruction, prefix = c.proposed_instruction.strip('"').strip(), c.proposed_prefix_for_output_field.strip('"').strip()
 
@@ -166,16 +152,6 @@
                         p_new.extended_signature2.fields[-1] = p_new.extended_signature2.fields[-1]._replace(name=prefix)           
 
                     # Score the instruction / prefix 
-<<<<<<< HEAD
-                    if (self.verbose):
-                        print(f"----------------")
-                        for i,predictor in enumerate(module_clone.predictors()):
-                            print(f"Predictor {i}")
-                            print(f"i: {predictor.extended_signature.instructions}")
-                            print(f"p: {predictor.extended_signature.fields[-1].name}")
-                            print()
-                    print(f"At Depth {d}/{self.depth}, Evaluating Prompt Candidate #{c_i}/{len(candidates_)} for Predictor {p_i} of {len(module.predictors())}.")
-=======
                     if self.verbose: print(f"----------------")
                     for i,predictor in enumerate(module_clone.predictors()):
                         if self.verbose: print(f"Predictor {i}")
@@ -186,7 +162,7 @@
                             if self.verbose: print(f"i: {predictor.extended_signature1.instructions}")
                             if self.verbose: print(f"p: {predictor.extended_signature1.fields[-1].name}")
                         if self.verbose: print()
->>>>>>> abc35a82
+                    if self.verbose: print(f"At Depth {d}/{self.depth}, Evaluating Prompt Candidate #{c_i}/{len(candidates_)} for Predictor {p_i} of {len(module.predictors())}.")
                     score = evaluate(module_clone, devset=devset, **eval_kwargs)
                     print(f"prompt_model.inspect_history(n=1) {self.prompt_model.inspect_history(n=1)}")
                     total_calls += 1
@@ -210,7 +186,7 @@
                             "depth": d
                         }
                     
-                    if (len(candidates_)-self.breadth <= c_num):
+                    if (len(candidates_)-self.breadth <= c_i):
                         latest_scores.append(score)
 
                 if self.track_stats:
