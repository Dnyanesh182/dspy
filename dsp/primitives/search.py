--- conflicted
+++ resolved
@@ -30,11 +30,7 @@
     queries = [q for q in queries if q]
     passages = {}
     for query in queries:
-<<<<<<< HEAD
-        retrieved_passages = dsp.settings.rm(query, k=k * 3)
-=======
-        retrieved_passages = dsp.settings.rm(query, k=k*3,**kwargs)
->>>>>>> 696f2d2e
+        retrieved_passages = dsp.settings.rm(query, k=k * 3,**kwargs)
         passages_cs_scores = dsp.settings.reranker(query, [psg.long_text for psg in retrieved_passages])
         for idx in np.argsort(passages_cs_scores)[::-1]:
             psg = retrieved_passages[idx]
