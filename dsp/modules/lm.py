from abc import ABC, abstractmethod


class LM(ABC):
    """Abstract class for language models."""

    def __init__(self, model):
        self.kwargs = {
            "model": model,
            "temperature": 0.0,
            "max_tokens": 150,
            "top_p": 1,
            "frequency_penalty": 0,
            "presence_penalty": 0,
            "n": 1,
        }
        self.provider = "default"

        self.history = []

    @abstractmethod
    def basic_request(self, prompt, **kwargs):
        pass

    def request(self, prompt, **kwargs):
        return self.basic_request(prompt, **kwargs)

    def print_green(self, text: str, end: str = "\n"):
        return "\x1b[32m" + str(text) + "\x1b[0m" + end

    def print_red(self, text: str, end: str = "\n"):
        return "\x1b[31m" + str(text) + "\x1b[0m" + end

    def inspect_history(self, n: int = 1, skip: int = 0):
        """Prints the last n prompts and their completions.

        TODO: print the valid choice that contains filled output field instead of the first.
        """
        provider: str = self.provider

        last_prompt = None
        printed = []
        n = n + skip

        for x in reversed(self.history[-100:]):
            prompt = x["prompt"]

            if prompt != last_prompt:
                if provider in (
                    "clarifai",
                    "cloudflare",
                    "google",
                    "groq",
                    "Bedrock",
                    "Sagemaker",
                    "premai",
                    "tensorrt_llm",
                ):
                    printed.append((prompt, x["response"]))
                elif provider == "anthropic":
                    blocks = [
                        {"text": block.text}
                        for block in x["response"].content
                        if block.type == "text"
                    ]
                    printed.append((prompt, blocks))
                elif provider == "cohere":
                    printed.append((prompt, x["response"].text))
                elif provider == "mistral":
                    printed.append((prompt, x["response"].choices))
                elif provider == "ibm":
                    printed.append((prompt, x))
                elif provider == "you.com":
                    printed.append((prompt, x['response']['answer']))
                else:
                    printed.append((prompt, x["response"]["choices"]))

            last_prompt = prompt

            if len(printed) >= n:
                break

        printing_value = ""
        for idx, (prompt, choices) in enumerate(reversed(printed)):
            # skip the first `skip` prompts
            if (n - idx - 1) < skip:
                continue
            printing_value += "\n\n\n"
            printing_value += prompt

            text = ""
<<<<<<< HEAD
            if provider in ("cohere", "Bedrock", "Sagemaker", "clarifai", "claude", "ibm", "premai", "you.com"):
=======
            if provider in ("cohere", "Bedrock", "Sagemaker", "clarifai", "claude", "ibm", "premai", "tensorrt_llm"):
>>>>>>> 09993d29
                text = choices
            elif provider == "openai" or provider == "ollama":
                text = " " + self._get_choice_text(choices[0]).strip()
            elif provider == "groq":
                text = " " + choices
            elif provider == "google":
                text = choices[0].parts[0].text
            elif provider == "mistral":
                text = choices[0].message.content
            elif provider == "cloudflare":
                text = choices[0]
            else:
                text = choices[0]["text"]
            printing_value += self.print_green(text, end="")

            if len(choices) > 1 and isinstance(choices, list):
                printing_value += self.print_red(
                    f" \t (and {len(choices)-1} other completions)", end="",
                )

            printing_value += "\n\n\n"

        print(printing_value)
        return printing_value

    @abstractmethod
    def __call__(self, prompt, only_completed=True, return_sorted=False, **kwargs):
        pass

    def copy(self, **kwargs):
        """Returns a copy of the language model with the same parameters."""
        kwargs = {**self.kwargs, **kwargs}
        model = kwargs.pop("model")

        return self.__class__(model=model, **kwargs)<|MERGE_RESOLUTION|>--- conflicted
+++ resolved
@@ -89,11 +89,7 @@
             printing_value += prompt
 
             text = ""
-<<<<<<< HEAD
-            if provider in ("cohere", "Bedrock", "Sagemaker", "clarifai", "claude", "ibm", "premai", "you.com"):
-=======
-            if provider in ("cohere", "Bedrock", "Sagemaker", "clarifai", "claude", "ibm", "premai", "tensorrt_llm"):
->>>>>>> 09993d29
+            if provider in ("cohere", "Bedrock", "Sagemaker", "clarifai", "claude", "ibm", "premai", "you.com", "tensorrt_llm"):
                 text = choices
             elif provider == "openai" or provider == "ollama":
                 text = " " + self._get_choice_text(choices[0]).strip()
